import kaic
from kaic.config import config
from kaic.plotting.base_plotter import BasePlotterMatrix, BasePlotter1D, BasePlotter2D, ScalarDataPlot, \
                                       PlotMeta, BaseOverlayPlotter
from kaic.plotting.helpers import append_axes, style_ticks_whitegrid
from kaic.data.genomic import GenomicRegion
import matplotlib as mpl
import matplotlib.pyplot as plt
from matplotlib.widgets import Slider
import matplotlib.patches as patches
from abc import ABCMeta
import numpy as np
import itertools as it
import types
import seaborn as sns
from future.utils import with_metaclass, string_types
import logging
logger = logging.getLogger(__name__)


def prepare_hic_buffer(hic_data, buffering_strategy="relative", buffering_arg=1):
    """
    Prepare :class:`~BufferedMatrix` from hic data.

    :param hic_data: :class:`~kaic.data.genomic.RegionMatrixTable` or
                     :class:`~kaic.data.genomic.RegionMatrix`
    :param buffering_strategy: "all", "fixed" or "relative"
                               "all" buffers the whole matrix
                               "fixed" buffers a fixed area, specified by buffering_arg
                                       around the query area
                               "relative" buffers a multiple of the query area.
                                          With buffering_arg=1 the query area plus
                                          the same amount upstream and downstream
                                          are buffered
    :param buffering_arg: Number specifying how much around the query area is buffered
    """
    if isinstance(hic_data, kaic.data.genomic.RegionMatrixTable):
        return BufferedMatrix(hic_data, buffering_strategy=buffering_strategy,
                                         buffering_arg=buffering_arg)
    elif isinstance(hic_data, kaic.data.genomic.RegionMatrix):
        return BufferedMatrix.from_hic_matrix(hic_data)
    else:
        raise ValueError("Unknown type for hic_data")


class BufferedMatrix(object):
    """
    Buffer contents of any :class:`~kaic.Hic` like objects. Matrix is
    prefetched and stored in memory. Buffer contents can quickly be fetched
    from memory. Different buffering strategies allow buffering of nearby
    regions so that adjacent parts of the matrix can quickly be fetched.
    """
    _STRATEGY_ALL = "all"
    _STRATEGY_FIXED = "fixed"
    _STRATEGY_RELATIVE = "relative"

    def __init__(self, data, buffering_strategy="relative", buffering_arg=1):
        """
        Initialize a buffer for Matrix-like objects that support
        indexing using class:`~GenomicRegion` objects, such as class:`~kaic.Hic`
        or class:`~kaic.RegionMatrix` objects.

        :param data: Data to be buffered
        :param buffering_strategy: "all", "fixed" or "relative"
                                   "all" buffers the whole matrix
                                   "fixed" buffers a fixed area, specified by buffering_arg
                                           around the query area
                                   "relative" buffers a multiple of the query area.
                                              With buffering_arg=1 the query area plus
                                              the same amount upstream and downstream
                                              are buffered
        :param buffering_arg: Number specifying how much around the query area is buffered
        """
        self.data = data
        if buffering_strategy not in self._BUFFERING_STRATEGIES:
            raise ValueError("Only support the buffering strategies {}".format(list(self._BUFFERING_STRATEGIES.keys())))
        self.buffering_strategy = buffering_strategy
        self.buffering_arg = buffering_arg
        self.buffered_region = None
        self.buffered_matrix = None

    @classmethod
    def from_hic_matrix(cls, hic_matrix):
        """
        Wrap a :class:`~HicMatrix` in a :class:`~BufferedMatrix` container.
        Default buffering strategy is set to "all" by default.

        :param hic_matrix: :class:`~HicMatrix`
        :return: :class:`~BufferedMatrix`
        """
        bm = cls(data=None, buffering_strategy="all")
        bm.buffered_region = bm._STRATEGY_ALL
        bm.buffered_matrix = hic_matrix
        return bm

    def is_buffered_region(self, *regions):
        """
        Check if set of :class:`~GenomicRegion`s is already buffered in this matrix.

        :param regions: :class:`~GenomicRegion` object(s)
        :return:
        """
        if (self.buffered_region is None or self.buffered_matrix is None or
                (not self.buffered_region == self._STRATEGY_ALL and not
                 all(rb.contains(rq) for rb, rq in zip(self.buffered_region, regions)))):
            return False
        return True

    def get_matrix(self, *regions):
        """
        Retrieve a sub-matrix by the given :class:`~GenomicRegion` object(s).

        Will automatically load data if a non-buffered region is requested.

        :param regions: :class:`~GenomicRegion` object(s)
        :return: :class:`~HicMatrix`
        """
        regions = tuple(reversed([r for r in regions]))
        if not self.is_buffered_region(*regions):
            logger.info("Buffering matrix")
            self._BUFFERING_STRATEGIES[self.buffering_strategy](self, *regions)
        return self.buffered_matrix[tuple(regions)]

    def _buffer_all(self, *regions):
        """
        No buffering, just loads everything in the object into memory.

        Obviously very memory intensive.

        :param regions: :class:`~GenomicRegion` objects
        :return: :class:`~HicMatrix`
        """
        self.buffered_region = self._STRATEGY_ALL
        self.buffered_matrix = self.data[tuple([slice(0, None, None)]*len(regions))]

    def _buffer_relative(self, *regions):
        """
        Load the requested :class:`~GenomicRegion` and buffer an additional fration
        of the matrix given by buffering_arg*len(region)

        :param regions: :class:`~GenomicRegion` objects
        :return: :class:`~HicMatrix`
        """
        self.buffered_region = []
        for rq in regions:
            if rq.start is not None and rq.end is not None:
                rq_size = rq.end - rq.start
                new_start = max(1, rq.start - rq_size*self.buffering_arg)
                new_end = rq.end + rq_size*self.buffering_arg
                self.buffered_region.append(GenomicRegion(start=new_start, end=new_end, chromosome=rq.chromosome))
            else:
                self.buffered_region.append(GenomicRegion(start=None, end=None, chromosome=rq.chromosome))
        self.buffered_matrix = self.data[tuple(self.buffered_region)]

    def _buffer_fixed(self, *regions):
        """
        Load the requested :class:`~GenomicRegion` and buffer an additional
        fixed part of the matrix given by buffering_arg

        :param regions: :class:`~GenomicRegion` objects
        :return: :class:`~HicMatrix`
        """
        self.buffered_region = []
        for rq in regions:
            if rq.start is not None and rq.end is not None:
                new_start = max(1, rq.start - self.buffering_arg)
                new_end = rq.end + self.buffering_arg
                self.buffered_region.append(GenomicRegion(start=new_start, end=new_end, chromosome=rq.chromosome))
            else:
                self.buffered_region.append(GenomicRegion(start=None, end=None, chromosome=rq.chromosome))
        self.buffered_matrix = self.data[tuple(self.buffered_region)]

    @property
    def buffered_min(self):
        """
        Find the smallest non-zero buffered matrix value.

        :return: float or None if nothing is buffered
        """
        return float(np.nanmin(self.buffered_matrix[np.ma.nonzero(self.buffered_matrix)]))\
            if self.buffered_matrix is not None else None

    @property
    def buffered_max(self):
        """
        Find the largest buffered matrix value
        :return: float or None if nothing is buffered
        """
        return float(np.nanmax(self.buffered_matrix)) if self.buffered_matrix is not None else None

    _BUFFERING_STRATEGIES = {_STRATEGY_ALL: _buffer_all,
                             _STRATEGY_RELATIVE: _buffer_relative,
                             _STRATEGY_FIXED: _buffer_fixed}


class BufferedCombinedMatrix(BufferedMatrix):
    """
    A buffered square matrix where values above and below the diagonal
    come from different matrices.
    """
    def __init__(self, top_matrix, bottom_matrix, scale_matrices=True, buffering_strategy="relative", buffering_arg=1):
        super(BufferedCombinedMatrix, self).__init__(None, buffering_strategy, buffering_arg)

        scaling_factor = 1
        if scale_matrices:
            scaling_factor = top_matrix.scaling_factor(bottom_matrix)

        class CombinedData(object):
            def __init__(self, hic_top, hic_bottom, scaling_factor=1):
                self.hic_top = hic_top
                self.hic_bottom = hic_bottom
                self.scaling_factor = scaling_factor

            def __getitem__(self, item):
                return top_matrix.get_combined_matrix(self.hic_bottom, key=item, scaling_factor=self.scaling_factor)

        self.data = CombinedData(top_matrix, bottom_matrix, scaling_factor)


class BasePlotterHic(BasePlotterMatrix):
    """
    Base class for plotting Hi-C data.

    **warning: should always be inherited from first, before the other
    base classed**

    Makes use of matrix buffering by :class:`~BufferedMatrix` internally.
    """

    def __init__(self, hic_data, adjust_range=False, buffering_strategy="relative",
                 buffering_arg=1, **kwargs):
        """
        :param hic_data: Path to Hi-C data on disk or
                        :class:`~kaic.data.genomic.Hic` or :class:`~kaic.data.genomic.RegionMatrix`
        :param adjust_range: Draw a slider to adjust vmin/vmax interactively. Default: False
        :param buffering_strategy: A valid buffering strategy for :class:`~BufferedMatrix`
        :param buffering_arg: Adjust range of buffering for :class:`~BufferedMatrix`
        """
        super(BasePlotterHic, self).__init__(**kwargs)
        if isinstance(hic_data, string_types):
            hic_data = kaic.load(hic_data, mode="r")
        self.hic_data = hic_data
        self.hic_buffer = prepare_hic_buffer(hic_data, buffering_strategy=buffering_strategy,
                                             buffering_arg=buffering_arg)
        self.slider = None
        self.adjust_range = adjust_range
        self.vmax_slider = None


class HicPlot2D(BasePlotterHic, BasePlotter2D):
    """
    Plot Hi-C map as a square matrix.
    """
    def __init__(self, hic_data, flip=False, **kwargs):
        """
        :param flip: Transpose matrix before plotting
        """
        super(HicPlot2D, self).__init__(hic_data=hic_data, **kwargs)
        self.vmax_slider = None
        self.current_matrix = None
        self.flip = flip

    def _plot(self, region):
        self.current_matrix = self.hic_buffer.get_matrix(*region)
        color_matrix = self.get_color_matrix(self.current_matrix)
        if self.flip:
<<<<<<< HEAD
            extent = [self.current_matrix.col_regions[0].start, self.current_matrix.col_regions[-1].end,
                      self.current_matrix.row_regions[0].start, self.current_matrix.row_regions[-1].end]
        else:
            extent = [self.current_matrix.col_regions[0].start, self.current_matrix.col_regions[-1].end,
                      self.current_matrix.row_regions[-1].end, self.current_matrix.row_regions[0].start]
        self.im = self.ax.imshow(color_matrix, interpolation='none',
=======
            color_matrix = np.flipud(color_matrix)
        self.im = self.ax.imshow(color_matrix, interpolation='none', aspect="auto",
>>>>>>> 470bd36b
                                 cmap=self.colormap, norm=self.norm, origin="upper",
                                 extent=extent)
        self.ax.spines['right'].set_visible(False)
        self.ax.spines['top'].set_visible(False)
        self.ax.xaxis.set_ticks_position('bottom')
        self.ax.yaxis.set_ticks_position('left')

        if self.adjust_range:
            self.add_adj_slider()

    def add_adj_slider(self, ax=None):
        if ax is None:
            pad = self._total_padding if self._total_padding is not None else 0.
            ax = append_axes(self.ax, 'bottom', config.adjustment_slider_height, pad)

        vmin = self.hic_buffer.buffered_min
        vmax = self.hic_buffer.buffered_max
        self.vmax_slider = Slider(ax, 'vmax', vmin,
                                  vmax, valinit=self.vmax,
                                  facecolor='#dddddd', edgecolor='none')

        self.vmax_slider.on_changed(self._slider_refresh)

    def _slider_refresh(self, val):
        # new_vmin = self.vmin_slider.val
        new_vmax = self.vmax_slider.val
        if self.colorbar_symmetry is not None:
            diff = abs(self.colorbar_symmetry - new_vmax)
            self.im.set_clim(vmin=self.colorbar_symmetry - diff, vmax=self.colorbar_symmetry + diff)
        else:
            self.im.set_clim(vmin=self.hic_buffer.buffered_min, vmax=new_vmax)
        # Hack to force redraw of image data
        self.im.set_data(self.current_matrix)

        if self.colorbar is not None:
            self.update_colorbar(vmax=new_vmax)

    def _refresh(self, region):
        self.current_matrix = self.hic_buffer.get_matrix(*region)
        self.im.set_data(self.get_color_matrix(self.current_matrix))
        self.im.set_extent([self.current_matrix.col_regions[0].start, self.current_matrix.col_regions[-1].end,
                            self.current_matrix.row_regions[-1].end, self.current_matrix.row_regions[0].start])


class HicSideBySidePlot2D(object):
    def __init__(self, hic1, hic2, colormap=config.colormap_hic, norm="log",
                 vmin=None, vmax=None, aspect=1., axes_style="ticks"):
        self.hic_plotter1 = HicPlot2D(hic1, colormap=colormap, norm=norm,
                                      vmin=vmin, vmax=vmax, aspect=aspect, axes_style=axes_style)
        self.hic_plotter2 = HicPlot2D(hic2, colormap=colormap, norm=norm,
                                      vmin=vmin, vmax=vmax, aspect=aspect, axes_style=axes_style)

    def plot(self, region):
        fig = plt.figure()
        ax1 = plt.subplot(121)
        ax2 = plt.subplot(122, sharex=ax1, sharey=ax1)

        self.hic_plotter1.plot(x_region=region, y_region=region, ax=ax1)
        self.hic_plotter2.plot(x_region=region, y_region=region, ax=ax2)

        return fig, ax1, ax2


class HicComparisonPlot2D(HicPlot2D):
    def __init__(self, hic_top, hic_bottom, buffering_strategy="relative", 
                 buffering_arg=1., scale_matrices=True, **kwargs):
        super(HicComparisonPlot2D, self).__init__(hic_top, **kwargs)
        self.hic_top = hic_top
        self.hic_bottom = hic_bottom
        self.hic_buffer = BufferedCombinedMatrix(hic_bottom, hic_top, scale_matrices,
                                                 buffering_strategy, buffering_arg)


class HicSlicePlot(ScalarDataPlot):
    """
    Draw a Hi-C data as virtual 4C-plot. All interactions that 
    involve the slice region are shown.
    """

    def __init__(self, hic_data, slice_region, names=None,
                 buffering_strategy="relative", buffering_arg=1, **kwargs):
        """
        :param hic_data: :class:`~kaic.Hic` or :class:`~kaic.RegionMatrix`. Can be list of
                         multiple Hi-C datasets.
        :param slice_region: String ("2L:1000000-1500000") or :class:`~GenomicRegion`.
                             All interactions involving this region are shown.
        :param names: If multiple Hi-C datasets are provided, can pass a list of names.
                      Are used as names in the legend of the plot.
        :param buffering_strategy: A valid buffering strategy for class:`~BufferedMatrix`
        :param buffering_arg: Adjust range of buffering for class:`~BufferedMatrix`
        """
        kwargs.setdefault("aspect", .3)
        super(HicSlicePlot, self).__init__(**kwargs)
        if not isinstance(hic_data, (list, tuple)):
            hic_data = [hic_data]
        self.hic_buffers = []
        for h in hic_data:
            hb = prepare_hic_buffer(h,
                                    buffering_strategy=buffering_strategy,
                                    buffering_arg=buffering_arg)
            self.hic_buffers.append(hb)
        self.names = names
        if isinstance(slice_region, string_types):
            slice_region = GenomicRegion.from_string(slice_region)
        self.slice_region = slice_region
        self.x = None
        self.y = None

    def _plot(self, region):
        for i, b in enumerate(self.hic_buffers):
            hm = np.mean(b.get_matrix(self.slice_region, region).T, axis=0)
            bin_coords = np.r_[[x.start for x in hm.row_regions], hm.row_regions[-1].end]
            bin_coords = (bin_coords[1:] + bin_coords[:-1])/2
            self.ax.plot(bin_coords, hm, label=self.names[i] if self.names else "")
        if self.names:
            self.add_legend()
        self.remove_colorbar_ax()
        sns.despine(ax=self.ax, top=True, right=True)

    def _refresh(self, region):
        pass


class HicPlot(BasePlotterHic, BasePlotter1D):
    """
    A triangle Hi-C heatmap plot.
    """

    def __init__(self, hic_data, max_dist=None, proportional=True,
                 rasterized=False, **kwargs):
        """
        :param max_dist: Only draw interactions up to this distance
        :param proportional: Automatically determine aspect ratio of plot
                             so that x- and y-axis are proportional. Default: True
        """
        kwargs.setdefault("aspect", .5)
        super(HicPlot, self).__init__(hic_data=hic_data, **kwargs)
        self.proportional = proportional
        self.max_dist = max_dist
        self.hm = None
        self.rasterized = rasterized

    def _plot(self, region):
        logger.debug("Generating matrix from hic object")
        if region is None:
            raise ValueError("Cannot plot triangle plot for whole genome.")
        if region.start is None:
            region.start = 1
        if region.end is None:
            region.end = self.hic_data.chromosome_lens[region.chromosome]
        if self.proportional:
            if self.max_dist is None:
                self.aspect = .5
            else:
                rl = region.end - region.start
                self.aspect = .5*min(self.max_dist, rl)/rl
            self._dimensions_stale = True

        # Have to copy unfortunately, otherwise modifying matrix in buffer
        x_, y_, hm = self._mesh_data(region)
        self.hm = hm

        self.collection = self.ax.pcolormesh(x_, y_, hm, cmap=self.colormap, norm=self.norm,
                                             rasterized=self.rasterized)
        self.collection._A = None
        self._update_mesh_colors()

        # set limits and aspect ratio
        # self.ax.set_aspect(aspect="equal")
        self.ax.set_ylim(0, self.max_dist/2 if self.max_dist else (region.end-region.start)/2)
        # remove outline everywhere except at bottom
        sns.despine(ax=self.ax, top=True, right=True, left=True)
        self.ax.set_yticks([])
        # hide background patch
        self.ax.patch.set_visible(False)
        if self.adjust_range:
            self.add_adj_slider()

        def drag_pan(self, button, key, x, y):
            mpl.axes.Axes.drag_pan(self, button, 'x', x, y)  # pretend key=='x'

        self.ax.drag_pan = types.MethodType(drag_pan, self.ax)

    def _mesh_data(self, region):
        hm = self.hic_buffer.get_matrix(region, region)
        hm_copy = kaic.data.genomic.RegionMatrix(np.copy(hm), col_regions=hm.col_regions,
                                                 row_regions=hm.row_regions)
        # update coordinates
        bin_coords = np.r_[[x.start for x in hm_copy.row_regions], hm_copy.row_regions[-1].end]
        # Make sure the matrix is not protruding over the end of the requested plotting region
        if bin_coords[0] < region.start <= bin_coords[1]:
            bin_coords[0] = region.start
        if bin_coords[-1] > region.end >= bin_coords[-2]:
            bin_coords[-1] = region.end
        bin_coords = np.true_divide(bin_coords, np.sqrt(2))
        x, y = np.meshgrid(bin_coords, bin_coords)
        # rotatate coordinate matrix 45 degrees
        sin45 = np.sin(np.radians(45))
        x_, y_ = x * sin45 + y * sin45, x * sin45 - y * sin45

        return x_, y_, hm_copy

    def _update_mesh_colors(self):
        # pcolormesh doesn't support plotting RGB arrays directly like imshow, have to workaround
        # See https://github.com/matplotlib/matplotlib/issues/4277
        # http://stackoverflow.com/questions/29232439/plotting-an-irregularly-spaced-rgb-image-in-python/29232668?noredirect=1#comment46710586_29232668
        color_matrix = self.get_color_matrix(self.hm)
        color_tuple = color_matrix.transpose((1, 0, 2)).reshape(
            (color_matrix.shape[0] * color_matrix.shape[1], color_matrix.shape[2]))
        self.collection.set_facecolor(color_tuple)

    def _refresh(self, region):
        x_, y_, hm = self._mesh_data(region)
        self.hm = hm

        self.collection._coordinates[:, :, 0] = x_
        # update matrix data
        self.collection.set_array(self.hm.ravel())
        self._update_mesh_colors()

    def add_adj_slider(self, ax=None):
        if ax is None:
            pad = self._total_padding if self._total_padding is not None else 0.
            ax = append_axes(self.ax, 'bottom', config.adjustment_slider_height, pad)

        self.vmax_slider = Slider(ax, 'vmax', self.hic_buffer.buffered_min,
                                  self.hic_buffer.buffered_max, valinit=self.vmax,
                                  facecolor='#dddddd', edgecolor='none')

        self.vmax_slider.on_changed(self._slider_refresh)

    def _slider_refresh(self, val):
        # new_vmin = self.vmin_slider.val
        new_vmax = self.vmax_slider.val
        if self.colorbar_symmetry is not None:
            diff = abs(self.colorbar_symmetry-new_vmax)
            self._update_norm(vmin=self.colorbar_symmetry-diff, vmax=self.colorbar_symmetry+diff)
        else:
            self._update_norm(vmax=new_vmax)
        self._update_mesh_colors()
        if self.colorbar is not None:
            self.update_colorbar(vmax=new_vmax)


class HicPeakPlot(BaseOverlayPlotter):
    """
    Overlay peaks onto Hicplot or HicPlot2D. Accepts
    :class:`~kaic.data.network.PeakInfo`.
    Add to HicPlot or HicPlot2D using add_overlay method.
    """
    def __init__(self, peaks, radius=None, circle_props={}, **kwargs):
        """
        :param peaks: Kaic peaks instance
        :param radius: Radius in bp for plotted circles.
                       If not specified (default), use the radius of the
                       peak itself. This is often too small to see,
                       providing a value like 50000 helps. Default: None
        :param circe_props: Dictionary with properties for the plotted circles
                            for the matplotlib.patches.Circle constructor.
                            Default: Black edges, no fill, linewidth 3 pt
        """
        super(HicPeakPlot, self).__init__(**kwargs)
        self.peaks = peaks
        self.radius = radius
        self.circle_props = {
            "edgecolor": "black",
            "fill": False,
            "linewidth": 3,
        }
        self.circle_props.update(circle_props)

    @property
    def compatibility(self):
        return ["HicPlot", "HicPlot2D"]

    def _plot(self, base_plot, region):
        def plot_hicplot(start, end, radius):
            x = .5*(start + end)
            y = .5*(end - start)
            circle = patches.Circle((x, y), radius, **self.circle_props)
            base_plot.ax.add_patch(circle)

        def plot_hicplot2d(start, end, radius):
            circle = patches.Circle((start, end), radius, **self.circle_props)
            base_plot.ax.add_patch(circle)
            circle = patches.Circle((end, start), radius, **self.circle_props)
            base_plot.ax.add_patch(circle)

        plot_dispatch = {
            "HicPlot": plot_hicplot,
            "HicPlot2D": plot_hicplot2d
        }
        base_plot_class = base_plot.__class__.__name__
        plot_func = plot_dispatch[base_plot_class]
        peaks_gen = self.peaks.edge_subset((region, region), distances_in_bp=True)
        for p in peaks_gen:
            plot_func((p.source_node.start + p.source_node.end)/2,
                      (p.sink_node.start + p.sink_node.end)/2,
                      self.radius if self.radius is not None else p.radius)<|MERGE_RESOLUTION|>--- conflicted
+++ resolved
@@ -264,17 +264,12 @@
         self.current_matrix = self.hic_buffer.get_matrix(*region)
         color_matrix = self.get_color_matrix(self.current_matrix)
         if self.flip:
-<<<<<<< HEAD
             extent = [self.current_matrix.col_regions[0].start, self.current_matrix.col_regions[-1].end,
                       self.current_matrix.row_regions[0].start, self.current_matrix.row_regions[-1].end]
         else:
             extent = [self.current_matrix.col_regions[0].start, self.current_matrix.col_regions[-1].end,
                       self.current_matrix.row_regions[-1].end, self.current_matrix.row_regions[0].start]
         self.im = self.ax.imshow(color_matrix, interpolation='none',
-=======
-            color_matrix = np.flipud(color_matrix)
-        self.im = self.ax.imshow(color_matrix, interpolation='none', aspect="auto",
->>>>>>> 470bd36b
                                  cmap=self.colormap, norm=self.norm, origin="upper",
                                  extent=extent)
         self.ax.spines['right'].set_visible(False)
