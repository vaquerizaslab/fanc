--- conflicted
+++ resolved
@@ -936,13 +936,8 @@
     """
     def __init__(self, genes, title="", feature_types=('exon',), aspect=.5, axes_style="ticks",
                  color_neutral='gray', color_forward='orangered', color_reverse='darkturquoise',
-<<<<<<< HEAD
-                 vdist=0.2, box_height=0.1, show_labels=True, font_size=9, arrow_size=8, line_width=1,
-                 group_by='transcript_id', text_position='alternate', collapse=False):
-=======
-                 color_score=False, vdist=0.2, box_height=0.1, font_size=9, arrow_size=8, line_width=1,
-                 group_by='transcript_id', text_position='alternate'):
->>>>>>> 56ead883
+                 color_score=False, vdist=0.2, box_height=0.1, show_labels=True, font_size=9, arrow_size=8,
+                 line_width=1, group_by='transcript_id', text_position='alternate', collapse=False):
         """
         :param genes: Any input that pybedtools can parse. Can be a path to a
                       GTF/BED file
@@ -1087,15 +1082,10 @@
         def _plot_gene(name, gene_region, exons, offset, text_position='top'):
             if exons[0].strand == 1:
                 bar_marker = '$>$'
-                # gene_color = self.color_forward
             elif exons[0].strand == -1:
                 bar_marker = '$<$'
-                # gene_color = self.color_reverse
             else:
                 bar_marker = 0
-                # gene_color = self.color_neutral
-
-            gene_color = _set_gene_color(exons, self.color_score) 
 
             bar_start, bar_end = exons[0].start, exons[-1].end
             bar_step_size = int(0.02 * plot_range)
