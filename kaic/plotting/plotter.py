from __future__ import division, print_function
from matplotlib.ticker import NullLocator
from kaic.data.genomic import GenomicRegion
from kaic.plotting import style_ticks_whitegrid
from kaic.plotting.base_plotter import BasePlotter1D
from kaic.plotting.hic_plotter import BasePlotterMatrix
import matplotlib.patches as patches
import matplotlib.gridspec as gridspec
import numpy as np
import logging
import seaborn as sns
import pybedtools as pbt
import itertools as it
import re

plt = sns.plt
log = logging.getLogger(__name__)
log.setLevel(10)


def region_to_pbt_interval(region):
    return pbt.cbedtools.Interval(chrom=region.chromosome, start=region.start - 1, end=region.end)


def get_region_field(interval, field, return_default=False):
    """
    Take BedTool region and return value stored in the specified field.
    Will try to fetch field from specific integer index, from Interval attribute and 
    lastly from the BedTool attributes dictionary present for GTF files

    :param return_default: If False, raise ValueError if field cannot be found. If anything
                           else return this value instead.
    """
    try:
        return interval[int(field)]
    except ValueError:
        pass
    try:
        return getattr(interval, field)
    except AttributeError:
        pass
    if interval.file_type == "gff":
        try:
            return interval.attrs[field]
        except KeyError:
            pass
    if return_default != False:
        return return_default
    else:
        raise ValueError("Field {} can't be found in inteval {}".format(field, interval))


<<<<<<< HEAD
class GenomicTrack(RegionsTable):
    def __init__(self, file_name, title=None, data_dict=None, regions=None, _table_name_tracks='tracks'):
        """
        Initialize a genomic track.

        :param file_name: Storage location of the genomic track HDF5 file
        :param data_dict: Dictionary containing data tracks as numpy arrays.
                          The arrays must have as many elements in the first
                          dimension as there are regions.
        :param title: The overall title of the track.
        :param regions: An iterable of (:class: `~kaic.data.genomic.GenomicRegion~)
                        or String elemnts that describe regions.
        """
        RegionsTable.__init__(self, file_name=file_name)
        # Check if file already exist, then don't allow to add more
        if regions:
            if not len(self._regions) > 0:
                self.add_regions(regions)
            else:
                warnings.warn("Existing GenomicTrack object already contains regions, ignoring regions to be added")
        if _table_name_tracks in self.file.root:
            self._tracks = self.file.get_node('/', _table_name_tracks)
        else:
            self._tracks = self.file.create_group('/', _table_name_tracks, "Genomic tracks")
        if title:
            self.title = title
        if data_dict:
            for k, v in data_dict.iteritems():
                self.add_data(k, v)

    @classmethod
    def from_gtf(cls, file_name, gtf_file, store_attrs=None, nan_strings=(".", "")):
        """
        Import a GTF file as GenomicTrack.

        :param file_name: Storage location of the genomic track HDF5 file
        :param gtf_file: Location of GTF file_name
        :param store_attrs: List or listlike
                            Only store attributes in the list
        :param nan_strings: These characters will be considered NaN for parsing.
                            Will become 0 for int arrays, np.nan for float arrays
                            and left as is for string arrays.
        """
        gtf = pbt.BedTool(gtf_file)
        n = len(gtf)
        regions = []
        values = {}
        for i, f in enumerate(gtf.sort()):
            regions.append(GenomicRegion(chromosome=f.chrom, start=f.start, end=f.end, strand=f.strand))
            # If input is a GTF file, also store the type and source fields
            if f.file_type in ("gff", "gtf"):
                f.attrs["source"] = f.fields[1]
                f.attrs["feature"] = f.fields[2]
            # Check if there is a new attribute that hasn't occured before
            for k in f.attrs.keys():
                if k not in values and (not store_attrs or k in store_attrs):
                    if i > 0:
                        # Fill up values for this attribute with nan
                        values[k] = [nan_strings[0]]*i
                    else:
                        values[k] = []
            for k in values.keys():
                values[k].append(f.attrs.get(k, nan_strings[0]))
        for k, v in values.iteritems():
            values[k] = get_typed_array(v, nan_strings=nan_strings, count=n)
        return cls(file_name=file_name, data_dict=values, regions=regions)
=======
def absolute_wspace_hspace(fig, gs, wspace, hspace):
    """
    Set distance between subplots of a GridSpec instance in inches. Updates the
    GridSpec instance and returns the calculated relative (as required by GridSpec) as tuple.

    :param fig: Figure instance
    :param gs: GridSpec instance
    :param wspace: Distance in inches horizontal
    :param hspace: Distance in inches vertical
    :return: (wspace, hspace) as a fraction of axes size
    """
    figsize = fig.get_size_inches()
    sp_params = gs.get_subplot_params(fig)
    wspace = wspace/figsize[0]
    hspace = hspace/figsize[1]
    tot_width = sp_params.right - sp_params.left
    tot_height = sp_params.top - sp_params.bottom
    nrows, ncols = gs.get_geometry()
    wspace = wspace*ncols/(tot_width - wspace*ncols + wspace)
    hspace = hspace*nrows/(tot_height - hspace*nrows + hspace)
    if not wspace > 0 or not hspace > 0:
        raise ValueError("Invalid relative spacing ({}, {}) calculated, "
                         "Probably distance set too large.".format(wspace, hspace))
    gs.update(wspace=wspace, hspace=hspace)
    return wspace, hspace
>>>>>>> 264a43b8


class GenomicFigure(object):
    def __init__(self, plots, height_ratios=None, figsize=None, gridspec_args=None,
                 ticks_last=False):
        """
        Creates a GenomicFigure composed of one or more plots.
        All plots are arranged in a single column, their genomic coordinates aligned.

        :param plots: List of plot instances, which should inherit
                      from :class:`~BasePlotter`
        :param height_ratios: Usually the aspect ratio of all plots is already specified
                              using the "aspect" argument when constructing the plot instances.
                              Alternatively, the aspect ratios can be overriden here by supplying
                              a list of aspect ratios, one for each plot.
                              The sum of this list is also used to calculate the total height of
                              the plot in inches height = width*sum(height_ratios).
                              If any or all entries are None, the aspect ratio of these
                              plots default to the value specified in the plot instances
                              using the aspect argument.
        :param figsize: Specify figure size directly (width, height) of figure in inches.
                        Defaults is (6, 6*sum(height_ratios))
                        None can be used to as a placeholder for the default value, eg.
                        (8, None) is converted to (8, 8*sum(height_rations))
        :param gridspec_args: Optional keyword-arguments passed directly to GridSpec constructor
        :param ticks_last: Only draw genomic coordinate tick labels on last (bottom) plot
        """
        self.plots = plots
        self.n = len(plots)
        self.ticks_last = ticks_last
        if height_ratios is None:
            height_ratios = [None]*self.n
        for i in range(self.n):
            if height_ratios[i] is None:
                height_ratios[i] = self.plots[i].get_default_aspect()
        self.height_ratios = height_ratios
        if figsize is None:
            figsize = (None, None)
        width, height = figsize
        if width is None:
            width = 6
        if height is None:
            height = width*sum(height_ratios)
        self.figsize = width, height
        if not gridspec_args:
            gridspec_args = {}
        gridspec_args["wspace"] = gridspec_args.get("wspace", .1)
        gridspec_args["hspace"] = gridspec_args.get("hspace", .2)
        gs = gridspec.GridSpec(self.n, 2, height_ratios=self.height_ratios, width_ratios=[1, .05], **gridspec_args)
        self.axes = []
        plt.figure(figsize=self.figsize)
        for i in xrange(self.n):
            with sns.axes_style("ticks" if plots[i].axes_style is None else
                                plots[i].axes_style):
                if i > 0:
                    ax = plt.subplot(gs[i, 0], sharex=self.axes[0])
                else:
                    ax = plt.subplot(gs[i, 0])

            if hasattr(plots[i], 'cax'):
                plots[i].cax = plt.subplot(gs[i, 1])
            else:
                cax = plt.subplot(gs[i, 1])
                sns.despine(ax=cax, top=True, left=True, bottom=True, right=True)
                cax.xaxis.set_visible(False)
                cax.yaxis.set_visible(False)
            plots[i].ax = ax
            self.axes.append(ax)

    @property
    def fig(self):
        return self.axes[0].figure
    
    def plot(self, region):
        """
        Make a plot of the specified region.
        :param region: A string describing a region "2L:10000000-12000000" or
                       a :class:`~GenomicRegion`
        :return: A matplotlib Figure instance and a list of figure axes
        """
        for i, (p, a) in enumerate(zip(self.plots, self.axes)):
            p.plot(region, ax=a)
            if self.ticks_last and i < len(self.axes) - 1:
                p.remove_genome_ticks()
        return self.fig, self.axes

<<<<<<< HEAD
    
class GenomeCoordFormatter(Formatter):
    """
    Process axis tick labels to give nice reprensations
    of genomic coordinates
    """
    def __init__(self, chromosome, display_scale=True):
        """
        :param chromosome: :class:`~kaic.GenomicRegion` or string
        :param display_scale: Boolean
                              Display distance scale at bottom right
        """
        if isinstance(chromosome, GenomicRegion):
            self.chromosome = chromosome.chromosome
        else:
            self.chromosome = chromosome
        self.display_scale = display_scale

    def _format_val(self, x, prec_offset=0):
        print(x)
        oom_loc = int(math.floor(math.log10(abs(x))))
        view_range = self.axis.axes.get_xlim()
        oom_range = int(math.floor(math.log10(abs(view_range[1] - view_range[0]))))
        if oom_loc >= 3:
            return "{:.{prec}f}kb".format(x/1000, prec=max(0, 3 + prec_offset - oom_range))
        return "{:.0f}b".format(x)

    def __call__(self, x, pos=None):
        """
        Return label for tick at coordinate x. Relative position of
        ticks can be specified with pos. First tick gets chromosome name.
        """
        s = self._format_val(x, prec_offset=1)
        if pos == 0 or x == 0:
            return "{}:{}".format(self.chromosome, s)
        return s

    def get_offset(self):
        """
        Return information about the distances between
        tick bars and the size of the view window.
        Is called by matplotlib and displayed in lower right corner
        of plots.
        """
        if not self.display_scale:
            return ""
        view_range = self.axis.axes.get_xlim()
        view_dist = abs(view_range[1] - view_range[0])
        tick_dist = self.locs[2] - self.locs[1]
        minor_tick_dist = tick_dist/5
        minor_tick_dist_str = self._format_val(minor_tick_dist, prec_offset=2)
        tick_dist_str = self._format_val(tick_dist, prec_offset=1)
        view_dist_str = self._format_val(view_dist)
        return "{}|{}|{}".format(minor_tick_dist_str, tick_dist_str, view_dist_str)


class GenomeCoordLocator(MaxNLocator):
    """
    Choose locations of genomic coordinate ticks on the plot axis.
    Behaves like default Matplotlib locator, except that it always
    places a tick at the start and the end of the window.
    """
    def __call__(self):
        vmin, vmax = self.axis.get_view_interval()
        ticks = self.tick_values(vmin, vmax)
        # Make sure that first and last tick are the start
        # and the end of the genomic range plotted. If next
        # ticks are too close, remove them.
        ticks[0] = vmin
        ticks[-1] = vmax
        if ticks[1] - vmin < (vmax - vmin)/(self._nbins*3):
            ticks = np.delete(ticks, 1)
        if vmax - ticks[-2] < (vmax - vmin)/(self._nbins*3):
            ticks = np.delete(ticks, -2)
        return self.raise_if_exceeds(np.array(ticks))


class MinorGenomeCoordLocator(Locator):
    """
    Choose locations of minor tick marks between major
    tick labels. Modification of the Matplotlib AutoMinorLocator,
    except that it uses the distance between 2nd and 3rd major
    mark as reference, instead of 2nd and 3rd.
    """
    def __init__(self, n):
        self.ndivs = n
=======
    def __enter__(self):
        return self
>>>>>>> 264a43b8

    def __exit__(self, exc_type, exc_value, traceback):
        plt.close(self.fig)


class ScalarDataPlot(BasePlotter1D):
    """
    Base class for plotting scalar values like ChIP-seq signal.
    Provides methods for converting lists of values and regions
    to plotting coordinates.
    """
    _STYLE_STEP = "step"
    _STYLE_MID = "mid"

    def __init__(self, style="step", title='', aspect=.2, axes_style=style_ticks_whitegrid):
        BasePlotter1D.__init__(self, title=title, aspect=aspect, axes_style=axes_style)
        self.style = style
        if style not in self._STYLES:
            raise ValueError("Only the styles {} are supported.".format(self._STYLES.keys()))

    def _get_values_per_step(self, values, region_list):
        x = np.empty(len(region_list)*2)
        y = np.empty(len(region_list)*2)
        for i, r in enumerate(region_list):
            j = i*2
            x[j], x[j + 1] = r.start, r.end
            y[j:j + 2] = values[i]
        return x, y

    def _get_values_per_mid(self, values, region_list):
        x = np.empty(len(values), dtype=np.int_)
        for i, r in enumerate(region_list):
            x[i] = int(round((r.end + r.start)/2))
        return x, values

    def get_plot_values(self, values, region_list):
        """
        Convert values and regions to final x- and y-
        coordinates for plotting, based on the selected style.

        :param values: List or array of scalar values
        :param region_list: List of class:`~kaic.data.genomic.GenomicRegion`,
                            one for each value
        """
        return self._STYLES[self.style](self, values, region_list)

    def remove_colorbar_ax(self):
        if self.cax is None:
            return
        try:
            self.fig.delaxes(self.cax)
        except KeyError:
            pass

    _STYLES = {_STYLE_STEP: _get_values_per_step,
               _STYLE_MID: _get_values_per_mid}


class GenomicTrackPlot(ScalarDataPlot):
    def __init__(self, tracks, style="step", attributes=None, title='', aspect=.2,
                 axes_style=style_ticks_whitegrid):
        """
        Plot scalar values from one or more class:`~GenomicTrack` objects

        :param tracks: class:`~GenomicTrack`
        :param style: 'step' Draw values in a step-wise manner for each bin
              'mid' Draw values connecting mid-points of bins
        :param attributes: Only draw attributes from the track objects
                           which match this description.
                           Should be a list of names. Supports wildcard matching
                           and regex.
        :param title: Used as title for plot
        :param aspect: Default aspect ratio of the plot. Can be overriden by setting
               the height_ratios in class:`~GenomicFigure`
        """
        ScalarDataPlot.__init__(self, style=style, title=title, aspect=aspect,
                                axes_style=axes_style)
        if not isinstance(tracks, list):
            tracks = [tracks]
        self.tracks = tracks
        self.attributes = attributes
        self.lines = []

    def _plot(self, region=None, ax=None, *args, **kwargs):
        for track in self.tracks:
            bins = track.region_bins(region)
            values = track[bins]
            regions = track.regions[bins]
            for k, v in values.iteritems():
                if not self.attributes or any(re.match(a.replace("*", ".*"), k) for a in self.attributes):
                    x, y = self.get_plot_values(v, regions)
                    l = self.ax.plot(x, y,
                                     label="{}{}".format(track.title + "_"
                                                         if track.title and len(self.tracks) > 1
                                                         else "", k))
                    self.lines.append(l[0])
        self.add_legend()
        self.remove_colorbar_ax()

    def _refresh(self, region=None, ax=None, *args, **kwargs):
        for track in self.tracks:
            bins = track.region_bins(region)
            values = track[bins]
            regions = track.regions[bins]
            current_line = 0
            for k, v in values.iteritems():
                if not self.attributes or any(re.match(a.replace("*", ".*"), k) for a in self.attributes):
                    x, y = self.get_plot_values(v, regions)
                    self.lines[current_line].set_xdata(x)
                    self.lines[current_line].set_ydata(y)
                    current_line += 1


class GenomicMatrixPlot(BasePlotter1D, BasePlotterMatrix):
    def __init__(self, track, attribute, y_coords=None, y_scale='linear', plot_kwargs=None, title='',
                 colormap='viridis', norm="lin", vmin=None, vmax=None,
                 show_colorbar=True, blend_zero=False,
                 unmappable_color=".9", illegal_color=None, aspect=.3,
                 axes_style="ticks"):
        """
        Plot matrix from a class:`~GenomicTrack` objects

        :param track: class:`~GenomicTrack` containing the matrix
        :param attribute: Which matrix from the track object to draw
        :param y_coords: Matrices in the class:`~GenomicTrack` object are
                         unitless. Can provide the coordinates for the
                         y-direction here. Matrix has shape (X, Y) must
                         have shape Y or Y + 1
        :param y_scale: Set scale of the y-axis, is passed to Matplotlib set_yscale, so any
                        valid argument ("linear", "log", etc.) works
        :param plot_kwargs: Keyword-arguments passed on to pcolormesh
        :param title: Used as title for plot
        :param aspect: Default aspect ratio of the plot. Can be overriden by setting
                       the height_ratios in class:`~GenomicFigure`
        :param blend_zero: If True then zero count bins will be drawn using the minimum
                   value in the colormap, otherwise transparent
        :param unmappable_color: Draw unmappable bins using this color. Defaults to
                                 light gray (".9")
        :param illegal_color: Draw non-finite (NaN, +inf, -inf) bins using this color. Defaults to
                         None (no special color).
        """
        BasePlotter1D.__init__(self, title=title, aspect=aspect, axes_style=axes_style)
        BasePlotterMatrix.__init__(self, colormap=colormap, norm=norm,
                                   vmin=vmin, vmax=vmax, show_colorbar=show_colorbar,
                                   blend_zero=blend_zero, unmappable_color=unmappable_color,
                                   illegal_color=illegal_color)
        self.track = track
        self.attribute = attribute
        if plot_kwargs is None:
            plot_kwargs = {}
        self.plot_kwargs = plot_kwargs
        self.y_coords = y_coords
        self.hm = None
        self.y_scale = y_scale

    def _plot(self, region=None, ax=None, *args, **kwargs):

        x, y, self.hm = self._mesh_data(region=region)
        self.collection = self.ax.pcolormesh(x, y, self.hm.T, rasterized=True, cmap=self.colormap,
                                             norm=self.norm, **self.plot_kwargs)
        self.collection._A = None
        self._update_mesh_colors()
        self.ax.set_yscale(self.y_scale)
        if self.y_coords is not None:
            self.ax.set_ylim(self.y_coords[0], self.y_coords[-1])

        if self.show_colorbar:
            self.add_colorbar()

    def _mesh_data(self, region):
        bins = self.track.region_bins(region)
        hm = self.track[bins][self.attribute]
        regions = self.track.regions()[bins]
        bin_coords = np.r_[[(x.start - 1) for x in regions], regions[-1].end]
        x, y = np.meshgrid(bin_coords, (self.y_coords if self.y_coords is not None
                                        else np.arange(hm.shape[1] + 1)))
        return x, y, hm

    def _update_mesh_colors(self):
        # pcolormesh doesn't support plotting RGB arrays directly like imshow, have to workaround
        # See https://github.com/matplotlib/matplotlib/issues/4277
        # http://stackoverflow.com/questions/29232439/plotting-an-irregularly-spaced-rgb-image-in-python/29232668?noredirect=1#comment46710586_29232668
        color_matrix = self.get_color_matrix(self.hm)
        color_tuple = color_matrix.transpose((1, 0, 2)).reshape(
            (color_matrix.shape[0] * color_matrix.shape[1], color_matrix.shape[2]))
        self.collection.set_color(color_tuple)

    def _refresh(self, region=None, *args, **kwargs):
        x, y, self.hm = self._mesh_data(region)

        self.collection._coordinates[:, :, 0] = x
        # update matrix data
        self.collection.set_array(self.hm.T.ravel())
        self._update_mesh_colors()


class VerticalSplitPlot(BasePlotter1D):
    """
    Stack two plots on top of each other, bottom plot inverted.
    Especially suited to stacking two Hic plots (triangles) on top
    of each other.
    """
    def __init__(self, top_plot, bottom_plot, gap=0, cax_gap=.05, title="", aspect=1.,
                 axes_style="ticks"):
        """
        Create split plot.

        :param top_plot: Plot instance on top
        :param bottom_plot: Plot instace on bottom
        :param gap: Gap between plots in inches
        :param cax_gap: Gap between colorbars in inches
        :param title: Used as title for plot
        :param aspect: Default aspect ratio of the plot. Can be overriden by setting
                       the height_ratios in class:`~GenomicFigure`
        """
        BasePlotter1D.__init__(self, title=title, aspect=aspect, axes_style=axes_style)
        self.top_plot = top_plot
        self.bottom_plot = bottom_plot
        self.parent_ax = None
        self.parent_cax = None
        self.top_ax = None
        self.bottom_ax = None
        self.gap = gap
        self.cax_gap = cax_gap

    def _add_split_ax(self, ax, gap):
        bbox = ax.get_position()
        figsize = ax.figure.get_size_inches()
        gap = gap/figsize[1]
        top_ax = ax.figure.add_axes([bbox.x0, bbox.y0 + gap/2 + bbox.height/2,
                                     bbox.width, bbox.height/2 - gap/2])
        bottom_ax = ax.figure.add_axes([bbox.x0, bbox.y0,
                                        bbox.width, bbox.height/2 - gap/2], sharex=top_ax)
        return top_ax, bottom_ax

    def _plot(self, region=None, ax=None, *args, **kwargs):
        # Check if ax has already been split
        if self.parent_ax is not self.ax:
            self.parent_ax = self.ax
            self.top_ax, self.bottom_ax = self._add_split_ax(self.ax, self.gap)
            sns.despine(ax=self.ax, top=True, left=True, bottom=True, right=True)
            self.ax.xaxis.set_major_locator(NullLocator())
            self.ax.yaxis.set_major_locator(NullLocator())
        if self.parent_cax is not self.cax:
            self.parent_cax = self.cax
            self.top_plot.cax, self.bottom_plot.cax = self._add_split_ax(self.cax, self.cax_gap)
            self.cax.set_visible(False)
        self.top_plot.plot(region, ax=self.top_ax)
        self.bottom_plot.plot(region, ax=self.bottom_ax)
        self.bottom_plot.ax.invert_yaxis()
        sns.despine(ax=self.top_ax, top=True, left=True, bottom=True, right=True)
        self.top_ax.xaxis.set_major_locator(NullLocator())
        self.top_ax.xaxis.set_minor_locator(NullLocator())

    def _refresh(self, region=None, ax=None, *args, **kwargs):
        pass

    def remove_genome_ticks(self):
        plt.setp(self.bottom_ax.get_xticklabels(), visible=False)
        self.bottom_ax.xaxis.offsetText.set_visible(False)


<<<<<<< HEAD
class GeneModelPlot(BasePlotter1D):
    def __init__(self, gtf, title="", feature_types=None, id_field="gene_symbol", label_format=None, label_cast=None):
        BasePlotter1D.__init__(self, title=title)
        self.gtf = pbt.BedTool(gtf)
        if feature_types is None:
            feature_types = set(f[2] for f in self.gtf)
=======
class GenomicFeaturePlot(BasePlotter1D):
    """
    Plot discrete genomic regions from BED, GTF files or similar.
    Just draws a black box where the feature is located.
    """
    def __init__(self, regions, title="", feature_types=False, label_field="gene_symbol",
                 label_format=None, label_cast=None, aspect=.2, axes_style="ticks"):
        """
        :param regions: Any input that pybedtools can parse. Can be a path to a
                        GTF/BED file or a list of tuples [(2L, 500, 1000), (3R, 400, 600), ...]
        :param feature_types: If the input file is a GTF, only draw certain feature types (3rd column)
                              If False, draw all features on a common track
                              If None, automatically draw different feature types on separate tracks
                              If a list, draw only the feature types in the list on separate tracks,
                              don't draw the rest.
        :param label_field: Use this field as a label for each feature drawn.
                         Can be an integer to select a specific column or the name of an attribute
                         in the GTF file. If None or False no label is drawn. E.g. 2 for the second
                         column or "score" for the score attribute.
        :param label_format: If a label field is specified, can also supply a python format string
                             to customize how the label is formatted. E.g. "{:.2}"
        :param label_cast: Supply a function to cast the label to a specific type, e.g. int or float
        :param title: Used as title for plot
        :param aspect: Default aspect ratio of the plot. Can be overriden by setting
                       the height_ratios in class:`~GenomicFigure`
        """
        BasePlotter1D.__init__(self, title=title, aspect=aspect, axes_style=axes_style)
        self.bedtool = pbt.BedTool(regions)
        if feature_types is None and self.bedtool.file_type == "gff":
            feature_types = set(f[2] for f in self.bedtool)
>>>>>>> 264a43b8
        elif isinstance(feature_types, (str, unicode)):
            feature_types = [feature_types]
        self.feature_types = feature_types
        self._n_tracks = 1 if not self.feature_types else len(self.feature_types)
        self.label_field = label_field
        self.label_format = label_format
        self.label_cast = label_cast

    def _plot(self, region=None, ax=None, *args, **kwargs):
        interval = region_to_pbt_interval(region)
        genes = self.bedtool.all_hits(interval)
        trans = self.ax.get_xaxis_transform()
        pos = {k: i/(1 + self._n_tracks)
               for i, k in (enumerate(self.feature_types) if self.feature_types else [(0, "")])}
        stroke_length = max(0.03, 1/self._n_tracks - .05)
        for k, p in pos.iteritems():
            self.ax.text(0, p, k, transform=self.ax.transAxes, ha="left", size=5)
        for g in genes:
            feature_type = g[2] if self.feature_types else ""
            if self.feature_types and feature_type not in self.feature_types:
                continue
            label = get_region_field(g, self.label_field, return_default="") if self.label_field else ""
            gene_patch = patches.Rectangle(
                (g.start, pos[feature_type]),
                width=abs(g.end - g.start), height=stroke_length,
                transform=trans, color="black"
            )
            self.ax.add_patch(gene_patch)
            self.ax.text((g.start + g.end)/2, pos[feature_type] + stroke_length + .05,
                         self.label_format.format(self.label_cast(label)
                                                  if self.label_cast
                                                  else label)
                         if self.label_format else label,
                         transform=trans, ha="center", size="small")
        sns.despine(ax=self.ax, top=True, left=True, right=True)
        self.ax.yaxis.set_major_locator(NullLocator())
        # self.remove_colorbar_ax()

    def _refresh(self, region=None, ax=None, *args, **kwargs):
        pass


<<<<<<< HEAD
class GenomicFeaturePlot(BasePlotter1D):
    def __init__(self, regions, labels, title="", color='black'):
        BasePlotter1D.__init__(self, title=title)
        sorted_regions = sorted(zip(regions, labels), key=lambda x: (x[0].chromosome, x[0].start))
        regions, self.labels = zip(*sorted_regions)

        self.color = color
        self.regions = GenomicRegions(regions=regions)

        for region in regions:
            print(region)

    def _plot(self, region=None, ax=None):
        trans = self.ax.get_xaxis_transform()
        overlap_regions = self.regions.range(region)
        for r in overlap_regions:
            print(r.ix)
            region_patch = patches.Rectangle(
                (r.start, 0.05),
                width=abs(r.end - r.start), height=0.6,
                transform=trans,
                color=self.color
            )
            self.ax.add_patch(region_patch)
            self.ax.text((r.start + r.end)/2, 0.8, self.labels[r.ix], transform=trans,
                         ha="center", size="small")

        # self.ax.spines['right'].set_visible(False)
        # self.ax.spines['top'].set_visible(False)
        # self.ax.spines['left'].set_visible(False)
        # self.ax.spines['bottom'].set_visible(False)
        # self.ax.xaxis.set_ticks_position('bottom')
        # self.ax.yaxis.set_visible(False)
        # self.ax.xaxis.set_visible(False)

    def _refresh(self, **kwargs):
=======
class BigWigPlot(ScalarDataPlot):
    # TODO make this work - wWigIO just won't install
    def __init__(self, bigwigs, names=None, style="step", title='', bin_size=None,
                 plot_kwargs=None, ylim=None, aspect=.2, axes_style=style_ticks_whitegrid):
        """
        Plot data from on or more BigWig files.

        :param bigwigs: Path or list of paths to bigwig files
        :param names: List of names for each bigwig. Used as label in the legend.
        :param style: 'step' Draw values in a step-wise manner for each bin
                      'mid' Draw values connecting mid-points of bins
        :param title: Title of the plot
        :param bin_size: Bin BigWig values using fixed size bins of the given size.
                         If None, will plot values as they are in the BigWig file
        :param plot_kwargs: Dictionary of additional keyword arguments passed to the plot function
        :param ylim: Tuple to set y-axis limits
        :param aspect: Default aspect ratio of the plot. Can be overriden by setting
               the height_ratios in class:`~GenomicFigure`
        """
        ScalarDataPlot.__init__(self, style=style, title=title, aspect=aspect,
                                axes_style=axes_style)
        if isinstance(bigwigs, basestring):
            bigwigs = [bigwigs]
        self.plot_kwargs = {} if plot_kwargs is None else plot_kwargs
        self.bigwigs = bigwigs
        self.names = names
        self.bin_size = bin_size
        self.ylim = ylim
        self.x = None
        self.y = None

    def _bin_intervals(self, region, intervals):
        """
        Bin values fearch interval from Bigwig in evenly spaced bins
        suitable for plotting.
        """
        bin_coords = np.r_[slice(region.start, region.end, self.bin_size), region.end]
        bin_regions = [GenomicRegion(chromosome=region.chromosome, start=s, end=e)
                       for s, e in it.izip(bin_coords[:-1], bin_coords[1:])]
        interval_records = np.core.records.fromrecords(intervals, names=["start", "end", "value"])
        out_values = np.full(len(bin_coords) - 1, np.nan, dtype=np.float_)
        start_overlap = np.searchsorted(interval_records["start"], bin_coords[:-1], side="right") - 1
        end_overlap = np.searchsorted(interval_records["end"], bin_coords[1:], side="left")
        for i, (s, e) in enumerate(it.izip(start_overlap, end_overlap)):
            assert e >= s
            if s == e:
                out_values[i] = interval_records["value"][s]
                continue
            total_range = bin_coords[i + 1] - bin_coords[i]
            weighted_value = 0
            # Have to control for edge cases where first and/or last bin only partially overlap with
            # interval
            weighted_value += (min(interval_records["end"][s], bin_coords[i + 1]) -
                               max(interval_records["start"][s], bin_coords[i]))*interval_records["value"][s]
            weighted_value += (min(interval_records["end"][e], bin_coords[i + 1]) -
                               max(interval_records["start"][e], bin_coords[i]))*interval_records["value"][e]
            # Once edge case is taken care of the rest of the intervals can be binned evenly
            if e - s > 1:
                weighted_value += np.sum((interval_records["end"][s + 1:e] - interval_records["start"][s + 1:e]) *
                                         interval_records["value"][s + 1:e])
            out_values[i] = weighted_value/total_range
        return bin_regions, out_values

    def _plot(self, region=None, ax=None, *args, **kwargs):
        import wWigIO
        for i, b in enumerate(self.bigwigs):
            try:
                bw = wWigIO.open(b)
                intervals = wWigIO.getIntervals(b, region.chromosome, region.start - 1, region.end)
            finally:
                wWigIO.close(b)
            if self.bin_size:
                regions, bw_values = self._bin_intervals(region, intervals)
            else:
                regions = [GenomicRegion(chromosome=region.chromosome, start=s, end=e) for s, e, v in intervals]
                bw_values = [v for s, e, v in intervals]
            self.x, self.y = self.get_plot_values(bw_values, regions)
            self.ax.plot(self.x, self.y, label=self.names[i] if self.names else "", **self.plot_kwargs)
        if self.names:
            self.add_legend()
        self.remove_colorbar_ax()
        sns.despine(ax=self.ax, top=True, right=True)
        if self.ylim:
            self.ax.set_ylim(self.ylim)

    def _refresh(self, region=None, ax=None, *args, **kwargs):
>>>>>>> 264a43b8
        pass<|MERGE_RESOLUTION|>--- conflicted
+++ resolved
@@ -50,74 +50,6 @@
         raise ValueError("Field {} can't be found in inteval {}".format(field, interval))
 
 
-<<<<<<< HEAD
-class GenomicTrack(RegionsTable):
-    def __init__(self, file_name, title=None, data_dict=None, regions=None, _table_name_tracks='tracks'):
-        """
-        Initialize a genomic track.
-
-        :param file_name: Storage location of the genomic track HDF5 file
-        :param data_dict: Dictionary containing data tracks as numpy arrays.
-                          The arrays must have as many elements in the first
-                          dimension as there are regions.
-        :param title: The overall title of the track.
-        :param regions: An iterable of (:class: `~kaic.data.genomic.GenomicRegion~)
-                        or String elemnts that describe regions.
-        """
-        RegionsTable.__init__(self, file_name=file_name)
-        # Check if file already exist, then don't allow to add more
-        if regions:
-            if not len(self._regions) > 0:
-                self.add_regions(regions)
-            else:
-                warnings.warn("Existing GenomicTrack object already contains regions, ignoring regions to be added")
-        if _table_name_tracks in self.file.root:
-            self._tracks = self.file.get_node('/', _table_name_tracks)
-        else:
-            self._tracks = self.file.create_group('/', _table_name_tracks, "Genomic tracks")
-        if title:
-            self.title = title
-        if data_dict:
-            for k, v in data_dict.iteritems():
-                self.add_data(k, v)
-
-    @classmethod
-    def from_gtf(cls, file_name, gtf_file, store_attrs=None, nan_strings=(".", "")):
-        """
-        Import a GTF file as GenomicTrack.
-
-        :param file_name: Storage location of the genomic track HDF5 file
-        :param gtf_file: Location of GTF file_name
-        :param store_attrs: List or listlike
-                            Only store attributes in the list
-        :param nan_strings: These characters will be considered NaN for parsing.
-                            Will become 0 for int arrays, np.nan for float arrays
-                            and left as is for string arrays.
-        """
-        gtf = pbt.BedTool(gtf_file)
-        n = len(gtf)
-        regions = []
-        values = {}
-        for i, f in enumerate(gtf.sort()):
-            regions.append(GenomicRegion(chromosome=f.chrom, start=f.start, end=f.end, strand=f.strand))
-            # If input is a GTF file, also store the type and source fields
-            if f.file_type in ("gff", "gtf"):
-                f.attrs["source"] = f.fields[1]
-                f.attrs["feature"] = f.fields[2]
-            # Check if there is a new attribute that hasn't occured before
-            for k in f.attrs.keys():
-                if k not in values and (not store_attrs or k in store_attrs):
-                    if i > 0:
-                        # Fill up values for this attribute with nan
-                        values[k] = [nan_strings[0]]*i
-                    else:
-                        values[k] = []
-            for k in values.keys():
-                values[k].append(f.attrs.get(k, nan_strings[0]))
-        for k, v in values.iteritems():
-            values[k] = get_typed_array(v, nan_strings=nan_strings, count=n)
-        return cls(file_name=file_name, data_dict=values, regions=regions)
-=======
 def absolute_wspace_hspace(fig, gs, wspace, hspace):
     """
     Set distance between subplots of a GridSpec instance in inches. Updates the
@@ -143,7 +75,6 @@
                          "Probably distance set too large.".format(wspace, hspace))
     gs.update(wspace=wspace, hspace=hspace)
     return wspace, hspace
->>>>>>> 264a43b8
 
 
 class GenomicFigure(object):
@@ -230,97 +161,8 @@
                 p.remove_genome_ticks()
         return self.fig, self.axes
 
-<<<<<<< HEAD
-    
-class GenomeCoordFormatter(Formatter):
-    """
-    Process axis tick labels to give nice reprensations
-    of genomic coordinates
-    """
-    def __init__(self, chromosome, display_scale=True):
-        """
-        :param chromosome: :class:`~kaic.GenomicRegion` or string
-        :param display_scale: Boolean
-                              Display distance scale at bottom right
-        """
-        if isinstance(chromosome, GenomicRegion):
-            self.chromosome = chromosome.chromosome
-        else:
-            self.chromosome = chromosome
-        self.display_scale = display_scale
-
-    def _format_val(self, x, prec_offset=0):
-        print(x)
-        oom_loc = int(math.floor(math.log10(abs(x))))
-        view_range = self.axis.axes.get_xlim()
-        oom_range = int(math.floor(math.log10(abs(view_range[1] - view_range[0]))))
-        if oom_loc >= 3:
-            return "{:.{prec}f}kb".format(x/1000, prec=max(0, 3 + prec_offset - oom_range))
-        return "{:.0f}b".format(x)
-
-    def __call__(self, x, pos=None):
-        """
-        Return label for tick at coordinate x. Relative position of
-        ticks can be specified with pos. First tick gets chromosome name.
-        """
-        s = self._format_val(x, prec_offset=1)
-        if pos == 0 or x == 0:
-            return "{}:{}".format(self.chromosome, s)
-        return s
-
-    def get_offset(self):
-        """
-        Return information about the distances between
-        tick bars and the size of the view window.
-        Is called by matplotlib and displayed in lower right corner
-        of plots.
-        """
-        if not self.display_scale:
-            return ""
-        view_range = self.axis.axes.get_xlim()
-        view_dist = abs(view_range[1] - view_range[0])
-        tick_dist = self.locs[2] - self.locs[1]
-        minor_tick_dist = tick_dist/5
-        minor_tick_dist_str = self._format_val(minor_tick_dist, prec_offset=2)
-        tick_dist_str = self._format_val(tick_dist, prec_offset=1)
-        view_dist_str = self._format_val(view_dist)
-        return "{}|{}|{}".format(minor_tick_dist_str, tick_dist_str, view_dist_str)
-
-
-class GenomeCoordLocator(MaxNLocator):
-    """
-    Choose locations of genomic coordinate ticks on the plot axis.
-    Behaves like default Matplotlib locator, except that it always
-    places a tick at the start and the end of the window.
-    """
-    def __call__(self):
-        vmin, vmax = self.axis.get_view_interval()
-        ticks = self.tick_values(vmin, vmax)
-        # Make sure that first and last tick are the start
-        # and the end of the genomic range plotted. If next
-        # ticks are too close, remove them.
-        ticks[0] = vmin
-        ticks[-1] = vmax
-        if ticks[1] - vmin < (vmax - vmin)/(self._nbins*3):
-            ticks = np.delete(ticks, 1)
-        if vmax - ticks[-2] < (vmax - vmin)/(self._nbins*3):
-            ticks = np.delete(ticks, -2)
-        return self.raise_if_exceeds(np.array(ticks))
-
-
-class MinorGenomeCoordLocator(Locator):
-    """
-    Choose locations of minor tick marks between major
-    tick labels. Modification of the Matplotlib AutoMinorLocator,
-    except that it uses the distance between 2nd and 3rd major
-    mark as reference, instead of 2nd and 3rd.
-    """
-    def __init__(self, n):
-        self.ndivs = n
-=======
     def __enter__(self):
         return self
->>>>>>> 264a43b8
 
     def __exit__(self, exc_type, exc_value, traceback):
         plt.close(self.fig)
@@ -583,14 +425,6 @@
         self.bottom_ax.xaxis.offsetText.set_visible(False)
 
 
-<<<<<<< HEAD
-class GeneModelPlot(BasePlotter1D):
-    def __init__(self, gtf, title="", feature_types=None, id_field="gene_symbol", label_format=None, label_cast=None):
-        BasePlotter1D.__init__(self, title=title)
-        self.gtf = pbt.BedTool(gtf)
-        if feature_types is None:
-            feature_types = set(f[2] for f in self.gtf)
-=======
 class GenomicFeaturePlot(BasePlotter1D):
     """
     Plot discrete genomic regions from BED, GTF files or similar.
@@ -621,7 +455,6 @@
         self.bedtool = pbt.BedTool(regions)
         if feature_types is None and self.bedtool.file_type == "gff":
             feature_types = set(f[2] for f in self.bedtool)
->>>>>>> 264a43b8
         elif isinstance(feature_types, (str, unicode)):
             feature_types = [feature_types]
         self.feature_types = feature_types
@@ -664,44 +497,6 @@
         pass
 
 
-<<<<<<< HEAD
-class GenomicFeaturePlot(BasePlotter1D):
-    def __init__(self, regions, labels, title="", color='black'):
-        BasePlotter1D.__init__(self, title=title)
-        sorted_regions = sorted(zip(regions, labels), key=lambda x: (x[0].chromosome, x[0].start))
-        regions, self.labels = zip(*sorted_regions)
-
-        self.color = color
-        self.regions = GenomicRegions(regions=regions)
-
-        for region in regions:
-            print(region)
-
-    def _plot(self, region=None, ax=None):
-        trans = self.ax.get_xaxis_transform()
-        overlap_regions = self.regions.range(region)
-        for r in overlap_regions:
-            print(r.ix)
-            region_patch = patches.Rectangle(
-                (r.start, 0.05),
-                width=abs(r.end - r.start), height=0.6,
-                transform=trans,
-                color=self.color
-            )
-            self.ax.add_patch(region_patch)
-            self.ax.text((r.start + r.end)/2, 0.8, self.labels[r.ix], transform=trans,
-                         ha="center", size="small")
-
-        # self.ax.spines['right'].set_visible(False)
-        # self.ax.spines['top'].set_visible(False)
-        # self.ax.spines['left'].set_visible(False)
-        # self.ax.spines['bottom'].set_visible(False)
-        # self.ax.xaxis.set_ticks_position('bottom')
-        # self.ax.yaxis.set_visible(False)
-        # self.ax.xaxis.set_visible(False)
-
-    def _refresh(self, **kwargs):
-=======
 class BigWigPlot(ScalarDataPlot):
     # TODO make this work - wWigIO just won't install
     def __init__(self, bigwigs, names=None, style="step", title='', bin_size=None,
@@ -788,5 +583,43 @@
             self.ax.set_ylim(self.ylim)
 
     def _refresh(self, region=None, ax=None, *args, **kwargs):
->>>>>>> 264a43b8
+        pass
+
+
+class GenomicFeaturePlot(BasePlotter1D):
+    def __init__(self, regions, labels, title="", color='black'):
+        BasePlotter1D.__init__(self, title=title)
+        sorted_regions = sorted(zip(regions, labels), key=lambda x: (x[0].chromosome, x[0].start))
+        regions, self.labels = zip(*sorted_regions)
+
+        self.color = color
+        self.regions = GenomicRegions(regions=regions)
+
+        for region in regions:
+            print(region)
+
+    def _plot(self, region=None, ax=None):
+        trans = self.ax.get_xaxis_transform()
+        overlap_regions = self.regions.range(region)
+        for r in overlap_regions:
+            print(r.ix)
+            region_patch = patches.Rectangle(
+                (r.start, 0.05),
+                width=abs(r.end - r.start), height=0.6,
+                transform=trans,
+                color=self.color
+            )
+            self.ax.add_patch(region_patch)
+            self.ax.text((r.start + r.end)/2, 0.8, self.labels[r.ix], transform=trans,
+                         ha="center", size="small")
+
+        # self.ax.spines['right'].set_visible(False)
+        # self.ax.spines['top'].set_visible(False)
+        # self.ax.spines['left'].set_visible(False)
+        # self.ax.spines['bottom'].set_visible(False)
+        # self.ax.xaxis.set_ticks_position('bottom')
+        # self.ax.yaxis.set_visible(False)
+        # self.ax.xaxis.set_visible(False)
+
+    def _refresh(self, **kwargs):
         pass