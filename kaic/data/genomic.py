--- conflicted
+++ resolved
@@ -1310,7 +1310,6 @@
     def range(self, range_region):
         regions = []
 
-        print(range_region)
         for region in self.regions:
             if not range_region.chromosome == region.chromosome:
                 if len(regions) == 0:
@@ -1318,11 +1317,7 @@
                 break
 
             if ((range_region.end is None or region.start <= range_region.end) and
-<<<<<<< HEAD
                     (range_region.start is None and region.end >= range_region.start)):
-=======
-                    (range_region.start is None or region.end >= range_region.start)):
->>>>>>> 264a43b8
                 regions.append(region)
 
         return regions
