--- conflicted
+++ resolved
@@ -78,20 +78,12 @@
         weight = t.Float32Col(pos=2)
         uncorrected = t.Int32Col(pos=3)
         expected = t.Float32Col(pos=4)
-<<<<<<< HEAD
         oe = t.Float32Col(pos=5)
         p_value = t.Float32Col(pos=6)
         q_value_sum = t.Float32Col(pos=7)
         x = t.Float32Col(pos=8)
         y = t.Float32Col(pos=9)
         radius = t.Float32Col(pos=10)
-=======
-        p_value = t.Float32Col(pos=5)
-        q_value_sum = t.Float32Col(pos=6)
-        x = t.Float32Col(pos=7)
-        y = t.Float32Col(pos=8)
-        radius = t.Float32Col(pos=9)
->>>>>>> 29f57880
 
     def __init__(self, file_name=None, mode='a', tmpdir=None, regions=None, _table_name_regions='regions',
                  _table_name_peaks='edges'):
@@ -251,7 +243,6 @@
         e_h = t.Float32Col(pos=7, dflt=1.0)
         e_v = t.Float32Col(pos=8, dflt=1.0)
         e_d = t.Float32Col(pos=9, dflt=1.0)
-<<<<<<< HEAD
         oe_ll = t.Float32Col(pos=10, dflt=1.0)
         oe_h = t.Float32Col(pos=11, dflt=1.0)
         oe_v = t.Float32Col(pos=12, dflt=1.0)
@@ -269,21 +260,6 @@
         e_v_chunk = t.Int32Col(pos=24, dflt=1.0)
         e_d_chunk = t.Int32Col(pos=25, dflt=1.0)
         ll_sum = t.Int32Col(pos=26, dflt=0)
-=======
-        e_ll_mappability = t.Float32Col(pos=10, dflt=1.0)
-        e_h_mappability = t.Float32Col(pos=11, dflt=1.0)
-        e_v_mappability = t.Float32Col(pos=12, dflt=1.0)
-        e_d_mappability = t.Float32Col(pos=13, dflt=1.0)
-        fdr_ll = t.Float32Col(pos=14, dflt=1.0)
-        fdr_h = t.Float32Col(pos=15, dflt=1.0)
-        fdr_v = t.Float32Col(pos=16, dflt=1.0)
-        fdr_d = t.Float32Col(pos=17, dflt=1.0)
-        e_ll_chunk = t.Int32Col(pos=18, dflt=1.0)
-        e_h_chunk = t.Int32Col(pos=19, dflt=1.0)
-        e_v_chunk = t.Int32Col(pos=20, dflt=1.0)
-        e_d_chunk = t.Int32Col(pos=21, dflt=1.0)
-        ll_sum = t.Int32Col(pos=22, dflt=0)
->>>>>>> 29f57880
 
     def __init__(self, file_name=None, mode='a', tmpdir=None, regions=None,
                  _table_name_regions='regions', _table_name_peaks='edges'):
@@ -522,40 +498,6 @@
         self.e_v = None
         self.expected = None
         super(Peak, self).__init__(source, sink, *args, **kwargs)
-
-<<<<<<< HEAD
-=======
-    @property
-    def oe(self):
-        if self.weight is not None and self.expected is not None:
-            return self.weight / self.expected
-        return None
-
-    @property
-    def oe_ll(self):
-        if self.weight is not None and self.e_ll is not None:
-            return self.weight/self.e_ll
-        return None
-
-    @property
-    def oe_h(self):
-        if self.weight is not None and self.e_h is not None:
-            return self.weight/self.e_h
-        return None
-
-    @property
-    def oe_v(self):
-        if self.weight is not None and self.e_v is not None:
-            return self.weight/self.e_v
-        return None
-
-    @property
-    def oe_d(self):
-        if self.weight is not None and self.e_d is not None:
-            return self.weight/self.e_d
-        return None
-
->>>>>>> 29f57880
 
 class LazyPeak(LazyEdge, Peak):
     """
@@ -1028,10 +970,7 @@
                             weight=weight, uncorrected=observed,
                             w=w_corr, p=p, ll_sum=ll_sum,
                             e_ll=e_ll, e_h=e_h, e_v=e_v, e_d=e_d,
-<<<<<<< HEAD
                             oe_ll=weight/e_ll, oe_h=weight/e_h, oe_v=weight/e_v, oe_d=weight/e_d,
-=======
->>>>>>> 29f57880
                             e_ll_chunk=e_ll_chunk, e_v_chunk=e_v_chunk,
                             e_h_chunk=e_h_chunk, e_d_chunk=e_d_chunk,
                             e_ll_mappability=e_ll_mappable, e_v_mappability=e_v_mappable,
