--- conflicted
+++ resolved
@@ -303,11 +303,7 @@
                     start = max(i, j - bin_window_size + 1)
                     stop = min(j + 1, i + bin_window_size)
                     for ii_bin in range(start, stop):
-<<<<<<< HEAD
                         values_by_chromosome[w_ix][ii_bin] += edge.weight
-=======
-                        values_by_chromosome[w_ix][ii_bin] += edge[2]
->>>>>>> ee75c0af
 
             # add imputed values, if requested
             if impute_missing:
